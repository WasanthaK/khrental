--- conflicted
+++ resolved
@@ -76,18 +76,6 @@
 }
 
 // Use CORS proxy in development
-<<<<<<< HEAD
-if (import.meta.env.DEV && supabaseUrl) {
-  // Store the original URL for logging and storage
-  const originalUrl = supabaseUrl;
-  // Apply the proxy to the URL
-  supabaseUrl = `http://localhost:9090/${supabaseUrl}`;
-  console.log(`[Supabase] Using CORS proxy for development: ${originalUrl} -> ${supabaseUrl}`);
-  
-  // Create a separate client configuration for storage
-  window._SUPABASE_STORAGE_URL = originalUrl;
-}
-=======
 // (DISABLED: always use direct Supabase URL)
 // if (import.meta.env.DEV && supabaseUrl) {
 //   // Store the original URL for logging
@@ -96,7 +84,6 @@
 //   supabaseUrl = `http://localhost:8080/${supabaseUrl}`;
 //   console.log(`[Supabase] Using CORS proxy for development: ${originalUrl} -> ${supabaseUrl}`);
 // }
->>>>>>> ac08f74c
 
 // Last attempt to get the anon key from window._env_
 if (!supabaseAnonKey && window?._env_?.VITE_SUPABASE_ANON_KEY) {
