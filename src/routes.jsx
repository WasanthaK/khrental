--- conflicted
+++ resolved
@@ -582,7 +582,6 @@
             ),
           },
           {
-<<<<<<< HEAD
             path: 'invoices',
             children: [
               {
@@ -602,10 +601,10 @@
                 element: <InvoiceDetails />,
               },
             ],
-=======
+          },
+          {
             path: 'direct-email-test',
             element: <EmailDiagnostic />,
->>>>>>> b04a9afb
           },
         ],
       },
